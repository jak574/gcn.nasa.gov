# Copyright © 2023 United States Government as represented by the
# Administrator of the National Aeronautics and Space Administration.
# All Rights Reserved.

from mangum import Mangum

<<<<<<< HEAD
from across_api.across.api import *  # noqa F401
from across_api.base.api import app
from across_api.burstcube.api import *  # noqa F401
from across_api.nicer.api import *  # noqa F401
from across_api.swift.api import *  # noqa F401
=======
from across_api.base.api import app
import across_api.across.api  # noqa F401
import across_api.burstcube.api  # noqa F401
import across_api.swift.api  # noqa F401

>>>>>>> 4e853c5f
from env import feature

if feature("LABS"):
    handler = Mangum(app, api_gateway_base_path="/labs/api/v1", lifespan="off")
else:

    def handler(*_, **__):  # type: ignore
        return {"statusCode": 404}<|MERGE_RESOLUTION|>--- conflicted
+++ resolved
@@ -4,20 +4,16 @@
 
 from mangum import Mangum
 
-<<<<<<< HEAD
-from across_api.across.api import *  # noqa F401
-from across_api.base.api import app
-from across_api.burstcube.api import *  # noqa F401
-from across_api.nicer.api import *  # noqa F401
-from across_api.swift.api import *  # noqa F401
-=======
-from across_api.base.api import app
-import across_api.across.api  # noqa F401
-import across_api.burstcube.api  # noqa F401
-import across_api.swift.api  # noqa F401
+from across_api.base.api import app  # type: ignore # noqa F401
+import across_api.across.api  # type: ignore # noqa F401
+import across_api.burstcube.api  # type: ignore # noqa F401
+import across_api.fermi.api  # type: ignore # noqa F401
+import across_api.nicer.api  # type: ignore # noqa F401
+import across_api.nustar.api  # type: ignore # noqa F401
+import across_api.swift.api  # type: ignore # noqa F401
 
->>>>>>> 4e853c5f
-from env import feature
+
+from .env import feature
 
 if feature("LABS"):
     handler = Mangum(app, api_gateway_base_path="/labs/api/v1", lifespan="off")
