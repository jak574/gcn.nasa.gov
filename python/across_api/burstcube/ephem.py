--- conflicted
+++ resolved
@@ -9,13 +9,9 @@
 from ..base.common import ACROSSAPIBase
 from ..base.config import set_observatory
 from ..base.ephem import EphemBase
-<<<<<<< HEAD
 from .config import BURSTCUBE
 from .tle import BurstCubeTLE
-=======
-from ..burstcube.tle import BurstCubeTLE
 from ..scheduling.orbit import TLE
->>>>>>> bc1e8fed
 
 
 @cached(cache=TTLCache(maxsize=128, ttl=86400))
@@ -26,9 +22,6 @@
     Satellite from TLE.
     """
 
-    # Configuration options
-    earth_radius = 70 * u.deg  # Fix 70 degree Earth radius
-
     def __init__(self, begin: Time, end: Time, stepsize: u.Quantity = 60 * u.s):
         self.tle = BurstCubeTLE(begin).tle
         if self.tle is not None:
