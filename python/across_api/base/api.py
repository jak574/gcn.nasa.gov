# Copyright © 2023 United States Government as represented by the
# Administrator of the National Aeronautics and Space Administration.
# All Rights Reserved.
<<<<<<< HEAD
from fastapi import FastAPI

from datetime import datetime, timezone
from typing import Annotated, Optional

from fastapi import Depends, FastAPI, Path, Query
=======

from datetime import datetime
from typing import Annotated, Optional

import astropy.units as u  # type: ignore
from astropy.time import Time  # type: ignore
from fastapi import Depends, FastAPI, Query
>>>>>>> 4e853c5f

# FastAPI app definition
app = FastAPI(
    title="ACROSS API",
    summary="Astrophysics Cross-Observatory Science Support (ACROSS).",
    description="API providing information on various NASA missions to aid in coordination of large observation efforts.",
    contact={
        "email": "support@gcn.nasa.gov",
    },
    root_path="/labs/api/v1",
)


<<<<<<< HEAD
def to_naive_utc(value: Optional[datetime]) -> Optional[datetime]:  #
    """
    Converts a datetime object to a naive datetime object in UTC timezone.

    Arguments
    ---------
    value
        The datetime object to be converted.

    Returns
    -------
        The converted naive datetime object in UTC timezone.
    """
    if value is None:
        return None

    return value.astimezone(tz=timezone.utc).replace(tzinfo=None)


=======
>>>>>>> 4e853c5f
# Globally defined Depends definitions
async def epoch(
    epoch: Annotated[
        datetime,
        Query(
            title="Epoch",
            description="Epoch in UTC or ISO format.",
        ),
    ],
<<<<<<< HEAD
) -> Optional[datetime]:
    return to_naive_utc(epoch)
=======
) -> Optional[Time]:
    return Time(epoch)
>>>>>>> 4e853c5f


EpochDep = Annotated[datetime, Depends(epoch)]


# Depends functions for FastAPI calls.
async def daterange(
    begin: Annotated[
        datetime,
        Query(description="Start time of period to be calculated.", title="Begin"),
    ],
    end: Annotated[
        datetime, Query(description="End time of period to be calculated.", title="End")
    ],
) -> dict:
    """
    Helper function to convert begin and end to datetime objects.
    """
<<<<<<< HEAD
    return {"begin": to_naive_utc(begin), "end": to_naive_utc(end)}
=======
    return {"begin": Time(begin), "end": Time(end)}
>>>>>>> 4e853c5f


DateRangeDep = Annotated[dict, Depends(daterange)]


<<<<<<< HEAD
# Depends functions
async def optional_daterange(
    begin: Annotated[
        Optional[datetime],
        Query(
            description="Start time of period to be calculated.",
            title="Begin",
        ),
    ] = None,
    end: Annotated[
        Optional[datetime],
        Query(
            description="Start time of period to be calculated.",
            title="End",
        ),
    ] = None,
) -> dict:
    """
    Helper function to convert begin and end to datetime objects.
    """
    return {"begin": to_naive_utc(begin), "end": to_naive_utc(end)}


OptionalDateRangeDep = Annotated[dict, Depends(optional_daterange)]


=======
>>>>>>> 4e853c5f
async def stepsize(
    stepsize: Annotated[
        int,
        Query(
            ge=1,
            title="Step Size",
            description="Time resolution in which to calculate result in seconds.",
        ),
    ] = 60,
) -> int:
<<<<<<< HEAD
    return stepsize


StepSizeDep = Annotated[int, Depends(stepsize)]


async def ra_dec(
    ra: Annotated[
        float,
        Query(
            ge=0,
            lt=360,
            title="RA (J2000)",
            description="Right Ascenscion in J2000 coordinates and units of decimal degrees.",
        ),
    ],
    dec: Annotated[
        float,
        Query(
            ge=-90,
            le=90,
            title="Dec (J2000)",
            description="Declination in J2000 coordinates in units of decimal degrees.",
        ),
    ],
) -> dict:
    return {"ra": ra, "dec": dec}


RaDecDep = Annotated[dict, Depends(ra_dec)]


async def optional_ra_dec(
    ra: Annotated[
        Optional[float],
        Query(
            ge=0,
            lt=360,
            title="RA (J2000)",
            description="Right Ascenscion in J2000 coordinates and units of decimal degrees.",
        ),
    ] = None,
    dec: Annotated[
        Optional[float],
        Query(
            ge=-90,
            le=90,
            title="Dec (J2000)",
            description="Declination in J2000 coordinates in units of decimal degrees.",
        ),
    ] = None,
) -> Optional[dict]:
    return {"ra": ra, "dec": dec}


OptionalRaDecDep = Annotated[dict, Depends(optional_ra_dec)]


async def optional_radius(
    radius: Annotated[
        Optional[float],
        Query(
            ge=0,
            title="Radius",
            description="Radius in units of decimal degrees.",
        ),
    ] = None,
) -> Optional[float]:
    return radius


OptionalRadiusDep = Annotated[Optional[float], Depends(optional_radius)]


async def username_api_key(
    username: Annotated[
        str,
        Query(
            title="Username",
            description="ACROSS API Username",
        ),
    ],
    api_key: Annotated[
        str,
        Query(
            title="API Key",
            description="ACROSS API Key",
        ),
    ],
) -> dict:
    return {"username": username, "api_key": api_key}


LoginDep = Annotated[dict, Depends(username_api_key)]


async def optional_limit(
    limit: Annotated[
        Optional[int],
        Query(
            ge=0,
            title="Limit",
            description="Maximum number of results to return.",
        ),
    ] = None,
) -> Optional[int]:
    return limit


LimitDep = Annotated[Optional[int], Depends(optional_limit)]


async def optional_obsid(
    obsid: Annotated[
        Optional[int],
        Query(
            ge=0,
            title="ObsID",
            description="ObsID to search for.",
        ),
    ] = None,
) -> Optional[int]:
    return obsid


OptionalObsIdDep = Annotated[Optional[int], Depends(optional_obsid)]


async def optional_targetid(
    targetid: Annotated[
        Optional[int],
        Query(
            ge=0,
            title="TargetID",
            description="TargetID to search for.",
        ),
    ] = None,
) -> Optional[int]:
    return targetid


OptionalTargetIdDep = Annotated[Optional[int], Depends(optional_targetid)]


async def earth_occult(
    earthoccult: Annotated[
        bool,
        Query(
            title="Earth Occultation",
            description="Consider Earth occultation when calculating if target in FOV (default = True, Earth occulted sources are *not* in FOV)",
        ),
    ] = True,
) -> bool:
    return earthoccult


EarthOccultDep = Annotated[bool, Depends(earth_occult)]

IdDep = Annotated[str, Path(description="TOO ID string")]


async def trigger_time(
    trigger_time: Annotated[
        datetime,
        Query(
            title="Trigger Time",
            description="Time of trigger in UTC or ISO format.",
        ),
    ],
) -> Optional[datetime]:
    return to_naive_utc(trigger_time)


TriggerTimeDep = Annotated[datetime, Depends(trigger_time)]


async def error_radius(
    error_radius: Annotated[
        Optional[float],
        Query(
            ge=0,
            title="Error Radius",
            description="Error radius in degrees.",
        ),
    ] = None,
) -> Optional[float]:
    return error_radius


ErrorRadiusDep = Annotated[float, Depends(error_radius)]


async def trigger_mission(
    trigger_mission: Annotated[
        str,
        Query(
            title="Trigger Mission",
            description="Mission that triggered TOO request.",
        ),
    ],
) -> str:
    return trigger_mission


TriggerMissionDep = Annotated[str, Depends(trigger_mission)]


async def trigger_instrument(
    trigger_instrument: Annotated[
        str,
        Query(
            title="Trigger Instrument",
            description="Instrument that triggered TOO request.",
        ),
    ],
) -> str:
    return trigger_instrument


TriggerInstrumentDep = Annotated[str, Depends(trigger_instrument)]


async def trigger_id(
    trigger_id: Annotated[
        str,
        Query(
            title="Trigger ID",
            description="ID of trigger.",
        ),
    ],
) -> str:
    return trigger_id


TriggerIdDep = Annotated[str, Depends(trigger_id)]


async def classification(
    classification: Annotated[
        Optional[str],
        Query(
            title="Classification",
            description="Classification of trigger.",
        ),
    ] = None,
) -> Optional[str]:
    return classification


ClassificationDep = Annotated[str, Depends(classification)]


async def justification(
    justification: Annotated[
        str,
        Query(
            title="Justification",
            description="Justification for TOO request.",
        ),
    ] = "",
) -> str:
    return justification


JustificationDep = Annotated[str, Depends(justification)]


async def exposure(
    exposure: Annotated[
        float,
        Query(
            ge=0,
            title="Exposure",
            description="Exposure time in seconds.",
        ),
    ] = 200,
) -> float:
    return exposure


async def offset(
    offset: Annotated[
        float,
        Query(
            ge=-200,
            le=200,
            title="Offset",
            description="Offset window from T0 by this amount (seconds).",
        ),
    ] = -50,
) -> float:
    return offset


OffsetDep = Annotated[float, Depends(offset)]

ExposureDep = Annotated[float, Depends(exposure)]
=======
    return stepsize * u.s


StepSizeDep = Annotated[int, Depends(stepsize)]
>>>>>>> 4e853c5f
<|MERGE_RESOLUTION|>--- conflicted
+++ resolved
@@ -1,22 +1,13 @@
 # Copyright © 2023 United States Government as represented by the
 # Administrator of the National Aeronautics and Space Administration.
 # All Rights Reserved.
-<<<<<<< HEAD
-from fastapi import FastAPI
-
-from datetime import datetime, timezone
-from typing import Annotated, Optional
-
-from fastapi import Depends, FastAPI, Path, Query
-=======
 
 from datetime import datetime
 from typing import Annotated, Optional
 
 import astropy.units as u  # type: ignore
 from astropy.time import Time  # type: ignore
-from fastapi import Depends, FastAPI, Query
->>>>>>> 4e853c5f
+from fastapi import Depends, FastAPI, Path, Query
 
 # FastAPI app definition
 app = FastAPI(
@@ -30,28 +21,6 @@
 )
 
 
-<<<<<<< HEAD
-def to_naive_utc(value: Optional[datetime]) -> Optional[datetime]:  #
-    """
-    Converts a datetime object to a naive datetime object in UTC timezone.
-
-    Arguments
-    ---------
-    value
-        The datetime object to be converted.
-
-    Returns
-    -------
-        The converted naive datetime object in UTC timezone.
-    """
-    if value is None:
-        return None
-
-    return value.astimezone(tz=timezone.utc).replace(tzinfo=None)
-
-
-=======
->>>>>>> 4e853c5f
 # Globally defined Depends definitions
 async def epoch(
     epoch: Annotated[
@@ -61,13 +30,8 @@
             description="Epoch in UTC or ISO format.",
         ),
     ],
-<<<<<<< HEAD
-) -> Optional[datetime]:
-    return to_naive_utc(epoch)
-=======
 ) -> Optional[Time]:
     return Time(epoch)
->>>>>>> 4e853c5f
 
 
 EpochDep = Annotated[datetime, Depends(epoch)]
@@ -86,17 +50,12 @@
     """
     Helper function to convert begin and end to datetime objects.
     """
-<<<<<<< HEAD
-    return {"begin": to_naive_utc(begin), "end": to_naive_utc(end)}
-=======
     return {"begin": Time(begin), "end": Time(end)}
->>>>>>> 4e853c5f
 
 
 DateRangeDep = Annotated[dict, Depends(daterange)]
 
 
-<<<<<<< HEAD
 # Depends functions
 async def optional_daterange(
     begin: Annotated[
@@ -117,14 +76,12 @@
     """
     Helper function to convert begin and end to datetime objects.
     """
-    return {"begin": to_naive_utc(begin), "end": to_naive_utc(end)}
+    return {"begin": Time(begin), "end": Time(end)}
 
 
 OptionalDateRangeDep = Annotated[dict, Depends(optional_daterange)]
 
 
-=======
->>>>>>> 4e853c5f
 async def stepsize(
     stepsize: Annotated[
         int,
@@ -135,8 +92,7 @@
         ),
     ] = 60,
 ) -> int:
-<<<<<<< HEAD
-    return stepsize
+    return stepsize * u.s
 
 
 StepSizeDep = Annotated[int, Depends(stepsize)]
@@ -306,7 +262,7 @@
         ),
     ],
 ) -> Optional[datetime]:
-    return to_naive_utc(trigger_time)
+    return Time(trigger_time)
 
 
 TriggerTimeDep = Annotated[datetime, Depends(trigger_time)]
@@ -432,10 +388,4 @@
 
 OffsetDep = Annotated[float, Depends(offset)]
 
-ExposureDep = Annotated[float, Depends(exposure)]
-=======
-    return stepsize * u.s
-
-
-StepSizeDep = Annotated[int, Depends(stepsize)]
->>>>>>> 4e853c5f
+ExposureDep = Annotated[float, Depends(exposure)]