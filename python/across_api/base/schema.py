# Copyright © 2023 United States Government as represented by the
# Administrator of the National Aeronautics and Space Administration.
# All Rights Reserved.

import io
from datetime import datetime
from typing import IO, Annotated, Any, List, Optional, Union

import astropy.units as u  # type: ignore
from arc import tables  # type: ignore
from astropy.constants import c, h  # type: ignore
from astropy.coordinates import (  # type: ignore
    CartesianRepresentation,
    Latitude,
    Longitude,
    SkyCoord,
)
from astropy.time import Time  # type: ignore
from pydantic import (
    BaseModel,
    BeforeValidator,
    ConfigDict,
    Field,
    PlainSerializer,
    WithJsonSchema,
    computed_field,
    conlist,
    model_validator,
)
from pydantic_core import Url

# Define a Pydantic type for astropy Time objects, which will be serialized as
# a naive UTC datetime object, or a string in ISO format for JSON.
AstropyTime = Annotated[
    Time,
    BeforeValidator(lambda x: Time(x)),
    PlainSerializer(
        lambda x: x.utc.datetime,
        return_type=datetime,
    ),
    WithJsonSchema({"type": "string", "format": "date-time"}, mode="serialization"),
    WithJsonSchema({"type": "string", "format": "date-time"}, mode="validation"),
]
# Define a Pydantic type for list-type astropy Time objects, which will be
# serialized as a list of naive UTC datetime objects, or a list of strings in
# ISO format for JSON.
AstropyTimeList = Annotated[
    Time,
    BeforeValidator(lambda x: Time(x)),
    PlainSerializer(
        lambda x: x.utc.datetime.tolist(),
        return_type=List[datetime],
    ),
    WithJsonSchema(
        {"type": "array", "items": {"type": "string", "format": "date-time"}},
        mode="serialization",
    ),
    WithJsonSchema(
        {"type": "array", "items": {"type": "string", "format": "date-time"}},
        mode="validation",
    ),
]

# Define a Pydantic type for astropy Latitude, Longitude and u.Quantity list-type
# objects, which will be serialized as a list of float in units of degrees.
AstropyDegrees = Annotated[
    Union[Latitude, Longitude, u.Quantity],
    PlainSerializer(
        lambda x: x.deg.tolist()
        if type(x) is not u.Quantity
        else x.to(u.deg).value.tolist(),
        return_type=List[float],
    ),
]

AstropyAngle = Annotated[
    u.Quantity,
    PlainSerializer(
        lambda x: x.deg,
        return_type=float,
    ),
]

# Pydantic type to serialize astropy SkyCoord or CartesianRepresentation objects as a list
# of vectors in units of km
AstropyPositionVector = Annotated[
    Union[CartesianRepresentation, SkyCoord],
    PlainSerializer(
        lambda x: (
            x.xyz.to(u.km).value.T.tolist()
            if type(x) is CartesianRepresentation
            else x.cartesian.xyz.to(u.km).value.T.tolist()
        ),
        return_type=List[conlist(float, min_length=3, max_length=3)],  # type: ignore
    ),
]

# Pydantic type to serialize astropy CartesianRepresentation velocity objects as a list
# of vectors in units of km/s
AstropyVelocityVector = Annotated[
    CartesianRepresentation,
    PlainSerializer(
        lambda x: x.xyz.to(u.km / u.s).value.T.tolist(),
        return_type=List[conlist(float, min_length=3, max_length=3)],  # type: ignore
    ),
]

# Pydantic type to serialize astropy SkyCoord objects as a list
# of vectors with no units
AstropyUnitVector = Annotated[
    SkyCoord,
    PlainSerializer(
        lambda x: x.cartesian.xyz.value.T.tolist(),
        return_type=List[conlist(float, min_length=3, max_length=3)],  # type: ignore
    ),
]


<<<<<<< HEAD
# Pydantic type for a Astropy Time  in days
AstropyDays = Annotated[
    u.Quantity,
    PlainSerializer(
        lambda x: x.to(u.day).value,
        return_type=float,
=======
# Define a Pydantic type for astropy Latitude, Longitude and Quantity list-type
# objects, which will be serialized as a list of float in units of degrees.
AstropyDegrees = Annotated[
    Union[Latitude, Longitude, u.Quantity],
    PlainSerializer(
        lambda x: (
            x.deg.tolist() if type(x) is not u.Quantity else x.to(u.deg).value.tolist()
        ),
        return_type=List[float],
>>>>>>> 3c0e41f1
    ),
]

# Pydantic type for a Astropy Time  in seconds
AstropySeconds = Annotated[
    u.Quantity,
    BeforeValidator(lambda x: x * u.s if type(x) is not u.Quantity else x.to(u.s)),
    PlainSerializer(
        lambda x: x.to(u.s).value,
        return_type=float,
    ),
    WithJsonSchema(
        {"type": "number"},
        mode="serialization",
    ),
    WithJsonSchema(
        {"type": "number"},
        mode="validation",
    ),
]


class BaseSchema(BaseModel):
    """
    Base class for schemas.

    This class provides a base implementation for schemas and defines the `from_attributes` method.
    Subclasses can inherit from this class and override the `from_attributes` method to define their own schema logic.
    """

    model_config = ConfigDict(from_attributes=True, arbitrary_types_allowed=True)


class CoordSchema(BaseSchema):
    """Schema that defines basic RA/Dec

    Parameters
    ----------
    ra
        Right Ascension value in degrees. Must be 0 or greater
        and lower than 360.
    dec
        Declination value in degrees. Must be between -90 and 90.
    """

    ra: float = Field(ge=0, lt=360)
    dec: float = Field(ge=-90, le=90)


class PositionSchema(CoordSchema):
    """
    Schema for representing position information with an error radius.

    Attributes
    ----------
    error
        The error associated with the position. Defaults to None.
    """

    error: Optional[float] = None


class OptionalCoordSchema(BaseSchema):
    """Schema that defines basic RA/Dec

    Parameters
    ----------
    ra
        Right Ascension value in degrees. Must be between 0 and 360.
    dec
        Declination value in degrees. Must be between -90 and 90.

    Methods
    -------
    check_ra_dec(data: Any) -> Any
        Validates that RA and Dec are both set or both not set.

    """

    ra: Optional[float] = Field(ge=0, lt=360, default=None)
    dec: Optional[float] = Field(ge=-90, le=90, default=None)

    @model_validator(mode="after")
    @classmethod
    def check_ra_dec(cls, data: Any) -> Any:
        """Validates that RA and Dec are both set or both not set.

        Parameters
        ----------
        data
            The data to be validated.

        Returns
        -------
        Any
            The validated data.

        Raises
        ------
        AssertionError
            If RA and Dec are not both set or both not set.

        """
        if data.ra is None or data.dec is None:
            assert data.ra == data.dec, "RA/Dec should both be set, or both not set"
        return data


class OptionalPositionSchema(OptionalCoordSchema):
    """
    Schema for representing position information with an error radius.

    Attributes
    ----------
    error
        The error associated with the position. Defaults to None.
    """

    error: Optional[float] = None


class DateRangeSchema(BaseSchema):
    """Schema that defines date range

    Parameters
    ----------
    begin
        The start date of the range.
    end
        The end date of the range.

    Returns
    -------
    data
        The validated data with converted dates.

    Raises
    ------
    AssertionError
        If the end date is before the begin date.

    """

    begin: AstropyTime
    end: AstropyTime

    @model_validator(mode="after")
    @classmethod
    def check_dates(cls, data: Any) -> Any:
        data.end = Time(data.end)
        data.begin = Time(data.begin)
        assert data.begin <= data.end, "End date should not be before begin"
        assert data.begin.isscalar, "Begin date should not be a list"
        assert data.end.isscalar, "End date should not be a list"
        return data


class OptionalDateRangeSchema(BaseSchema):
    """Schema that defines date range, which is optional

    Parameters
    ----------
    begin
        The beginning date of the range, by default None
    end
        The end date of the range, by default None

    Methods
    -------
    check_dates(data: Any) -> Any
        Validates the date range and ensures that the begin and end dates are set correctly.

    """

    begin: Optional[AstropyTime] = None
    end: Optional[AstropyTime] = None

    @model_validator(mode="after")
    @classmethod
    def check_dates(cls, data: Any) -> Any:
        """Validates the date range and ensures that the begin and end dates are set correctly.

        Parameters
        ----------
        data
            The data to be validated.

        Returns
        -------
        Any
            The validated data.

        Raises
        ------
        AssertionError
            If the begin and end dates are not both set or both not set.
            If the end date is before the begin date.

        """
        if data.begin is None or data.end is None:
            assert (
                data.begin == data.end
            ), "Begin/End should both be set, or both not set"
        if data.begin != data.end:
            assert data.begin <= data.end, "End date should not be before begin"

        return data


class UserSchema(BaseSchema):
    """
    Username/API key Schema for API calls that require authentication

<<<<<<< HEAD
    Parameters
    ----------
    username
        The username for authentication.
    api_key
        The API key for authentication.
    """
=======
    timestamp: AstropyTimeList
    posvec: AstropyPositionVector
    earthsize: AstropyDegrees
    velvec: AstropyVelocityVector
    sun: AstropyPositionVector
    moon: AstropyPositionVector
    latitude: AstropyDegrees
    longitude: AstropyDegrees
    stepsize: AstropySeconds
>>>>>>> 3c0e41f1

    username: str
    api_key: str


class VisWindow(DateRangeSchema):
    """
    Represents a visibility window.

    Parameters
    ----------
    begin
        The beginning of the window.
    end
        The end of the window.
    initial
        The main constraint that ends at the beginning of the window.
    final
        The main constraint that begins at the end of the window.
    """

    initial: str
    final: str


class VisibilitySchema(BaseSchema):
    """
    Schema for visibility classes.

    Parameters
    ----------
    entries: List[VisWindow]
        List of visibility windows.

        Information about the job status.
    """

    entries: List[VisWindow]


class VisibilityGetSchema(CoordSchema, DateRangeSchema):
    """
    Schema for getting visibility data.

    Parameters
    ----------
    stepsize
        The step size in seconds for the visibility data.

    Inherits
    --------
    CoordSchema
        Schema for coordinate data.
    DateRangeSchema
        Schema for date range data.
    """

    stepsize: AstropySeconds


class TLEEntry(BaseSchema):
    """
    Represents a single TLE entry in the TLE database.

    Parameters
    ----------
    satname
        The name of the satellite from the Satellite Catalog.
    tle1
        The first line of the TLE.
    tle2
        The second line of the TLE.

    Attributes
    ----------
    epoch
    """

    __tablename__ = "acrossapi_tle"
    satname: str  # Partition Key
    tle1: str = Field(min_length=69, max_length=69)
    tle2: str = Field(min_length=69, max_length=69)

    @computed_field  # type: ignore[misc]
    @property
    def epoch(self) -> AstropyTime:
        """
        Calculate the Epoch of the TLE file. See
        https://celestrak.org/columns/v04n03/#FAQ04 for more information on
        how the year / epoch encoding works.

        Returns
        -------
            The calculated epoch of the TLE.
        """
        # Extract epoch from TLE
        tleepoch = self.tle1.split()[3]

        # Convert 2 number year into 4 number year.
        tleyear = int(tleepoch[0:2])
        if tleyear < 57:
            year = 2000 + tleyear
        else:
            year = 1900 + tleyear

        # Convert day of year into float
        day_of_year = float(tleepoch[2:])

        # Return Time epoch
        return Time(f"{year}-01-01", scale="utc") + (day_of_year - 1) * u.day

    @classmethod
    def find_tles_between_epochs(
        cls, satname: str, start_epoch: Time, end_epoch: Time
    ) -> List[Any]:
        """
        Find TLE entries between two epochs in the TLE database for a given
        satellite TLE name.

        Arguments
        ---------
        satname
            The common name for the spacecraft based on the Satellite Catalog.
        start_epoch
            The start time over which to search for TLE entries.
        end_epoch
            The end time over which to search for TLE entries.

        Returns
        -------
            A list of TLEEntry objects between the specified epochs.
        """
        table = tables.table(cls.__tablename__)

        # Query the table for TLEs between the two epochs
        response = table.query(
            KeyConditionExpression="satname = :satname AND epoch BETWEEN :start_epoch AND :end_epoch",
            ExpressionAttributeValues={
                ":satname": satname,
                ":start_epoch": str(start_epoch.utc.datetime),
                ":end_epoch": str(end_epoch.utc.datetime),
            },
        )

        # Convert the response into a list of TLEEntry objects and return them
        return [cls(**item) for item in response["Items"]]

    def write(self):
        """Write the TLE entry to the database."""
        table = tables.table(self.__tablename__)
        table.put_item(Item=self.model_dump(mode="json"))

    @classmethod
    def delete_entry(cls, satname: str, epoch: datetime) -> bool:
        """Delete a TLE entry from the database."""
        table = tables.table(cls.__tablename__)
        return table.delete_item(Key={"satname": satname, "epoch": str(epoch)})

    @property
    def io(self) -> IO:
        """
        Return the file handle for the TLE database.
        """
        tletext = f"{self.satname}\n{self.tle1}\n{self.tle2}\n"
        return io.BytesIO(tletext.encode())


class TLESchema(BaseSchema):
    """
    Schema for representing a Two-Line Element (TLE) entry.

    Attributes
    ----------
    tle
        The TLE entry object.
    """

    tle: TLEEntry


class TLEGetSchema(BaseSchema):
    """
    Schema for getting TLE data.

    Parameters
    ----------
    epoch
        The epoch of the TLE.
    """

    epoch: AstropyTime


class SAAEntry(DateRangeSchema):
    """
    Simple class to hold a single SAA passage.

    Parameters
    ----------
    begin
        The start datetime of the SAA passage.
    end
        The end datetime of the SAA passage.
    """

    @property
    def length(self) -> u.Quantity:
        """
        Calculate the length of the SAA passage in days.

        Returns
        -------
            The length of the SAA passage
        """
        return self.end - self.begin


class SAASchema(BaseSchema):
    """
    Returns from the SAA class

    Parameters
    ----------
    entries
        List of SAAEntry objects.
    """

    entries: List[SAAEntry]


class SAAGetSchema(DateRangeSchema):
    """Schema defining required parameters for GET

    Inherits
    --------
    DateRangeSchema
        Schema for date range data.
    """

    ...


# Pointing Schemas
class PointSchema(OptionalCoordSchema):
    """
    Schema defining a spacecraft pointing

    Parameters
    ----------
    timestamp
        The timestamp of the pointing.
    roll
        The roll angle of the spacecraft.
    observing
        Indicates whether the spacecraft is observing.
    infov
        Flag indicating whether an object is in the instrument field of view,
        can be True/False or a numerical fraction for larger uncertainties.

    Inherits
    --------
    CoordSchema
        Schema for coordinate data.
    """

    timestamp: AstropyTime
    roll: Optional[float] = None
    observing: bool
    infov: Union[bool, float, None] = None


class PointingSchema(BaseSchema):
    entries: List[PointSchema]


class PointingGetSchema(DateRangeSchema):
    stepsize: AstropySeconds


# Plan Schema
class PlanEntryBase(DateRangeSchema, CoordSchema):
    """
    Represents a base class for plan entries.

    Parameters
    ----------
    DateRangeSchema
        The class representing the date range of the plan entry.
    CoordSchema
        The class representing the coordinates of the plan entry.

    Attributes
    ----------
    targname: str
        The target name.
    exposure: int
        The exposure length in seconds.
    """

    targname: str
    exposure: int


class PlanGetSchemaBase(OptionalDateRangeSchema, OptionalCoordSchema):
    """
    Schema for retrieving plan information.

    Parameters
    ----------
    obsid
        The observation ID. Defaults to None.
    radius
        The radius for searching plans. Defaults to None.
    """

    obsid: Union[str, int, None] = None
    radius: Optional[float] = None


class PlanSchemaBase(BaseSchema):
    """
    Base schema for a plan.

    Parameters
    ----------
    entries
        List of plan entries.
    """

    entries: List[PlanEntryBase]


# Ephem Schema


class EphemSchema(BaseSchema):
    """
    Schema for ephemeris data.
    """

    timestamp: AstropyTimeList
    posvec: AstropyPositionVector
    earthsize: AstropyDegrees
    pole: AstropyUnitVector
    velvec: AstropyVelocityVector
    sun: AstropyPositionVector
    moon: AstropyPositionVector
    latitude: AstropyDegrees
    longitude: AstropyDegrees
    stepsize: AstropySeconds


class EphemGetSchema(DateRangeSchema):
    """Schema to define required parameters for a GET

    Parameters
    ----------
    stepsize
        The step size in seconds (default is 60).

    """

    stepsize: AstropySeconds
    ...


# Config Schema


class MissionSchema(BaseSchema):
    """
    Schema for representing mission information.

    Parameters
    ----------
    name
        The name of the mission.
    shortname
        The short name of the mission.
    agency
        The agency responsible for the mission.
    type
        The type of the mission.
    pi
        The principal investigator of the mission. Defaults to None.
    description
        A description of the mission.
    website
        The website URL of the mission.
    """

    name: str
    shortname: str
    agency: str
    type: str
    pi: Optional[str] = None
    description: str
    website: Url


class FOVCheckSchema(BaseSchema):
    """
    Schema for FOVCheck results.

    Parameters
    ----------
    entries
        List of FOVCheck entries.
    """

    entries: list  # FIXME: Add correct schema to list here


class FOVOffsetSchema(BaseSchema):
    """
    Schema to define an angular and rotational offset from the spacecraft pointing direction for an instrument.
    Tip: Add these values to the spacecraft pointing to get the instrument pointing and position angle.

    Parameters
    ----------
    ra_off
        The angular offset in Right Ascension (RA) direction.
    dec_off
        The angular offset in Declination (Dec) direction.
    roll_off
        The rotational offset around the spacecraft pointing direction.

    """

    ra_off: float
    dec_off: float
    roll_off: float


class FOVSchema(BaseSchema):
    """
    FOVSchema represents the field of view (FOV) of an instrument.

    Attributes
    ----------
    type
        The type of the FOV. Currently "AllSky", "Circular", "Square" and "HEALPix" are supported.
    area
        The area of the FOV in degrees**2.
    dimension
        The dimension of the FOV.
    filename
        The filename associated with the FOV.
    boresight
        The boresight offset of the FOV.

    """

    type: str
    area: float  # degrees**2
    dimension: Optional[float]
    filename: Optional[str] = None
    boresight: Optional[FOVOffsetSchema] = None


class InstrumentSchema(BaseSchema):
    """
    Schema for representing an instrument.

    Attributes
    ----------
    name
        The name of the instrument.
    shortname
        The short name of the instrument.
    description
        The description of the instrument.
    website
        The website URL of the instrument.
    energy_low
        The low energy range of the instrument.
    energy_high
        The high energy range of the instrument.
    fov
        The field of view of the instrument.

    Properties
    ----------
    frequency_high
        The high frequency range of the instrument.
    frequency_low
        The low frequency range of the instrument.
    wavelength_high
        The high wavelength range of the instrument.
    wavelength_low
        The low wavelength range of the instrument.
    """

    name: str
    shortname: str
    description: str
    website: Url
    energy_low: float
    energy_high: float
    fov: FOVSchema

    @property
    def frequency_high(self) -> u.Quantity:
        return ((self.energy_high * u.keV) / h).to(u.Hz)  # type: ignore

    @property
    def frequency_low(self) -> u.Quantity:
        return ((self.energy_low * u.keV) / h).to(u.Hz)  # type: ignore

    @property
    def wavelength_high(self) -> u.Quantity:
        return c / self.frequency_low.to(u.nm)

    @property
    def wavelength_low(self) -> u.Quantity:
        return c / self.frequency_high.to(u.nm)


class EphemConfigSchema(BaseSchema):
    """
    Schema for configuring ephemeris properties.

    Parameters
    ----------
    parallax
        Flag indicating whether to include parallax when calculating Moon/Sun
        positions.
    apparent
        Flag indicating whether to use apparent rather than astrometric
        positions.
    velocity
        Flag indicating whether to include velocity calculation (needed for
        calculating pole or ram constraints).
    stepsize
        Step size in seconds. Default is 60.
    earth_radius
        Earth radius value. If None, it will be calculated. If float, it will
        be fixed to this value.
    """

    parallax: bool
    apparent: bool
    velocity: bool
    stepsize: AstropySeconds
    earth_radius: Optional[
        AstropyAngle
    ] = None  # if None, calculate it, if float, fix to this value


class VisibilityConfigSchema(BaseSchema):
    """
    Schema for configuring visibility constraints.

    Attributes:
    earth_cons
        Calculate Earth Constraint.
    moon_cons
        Calculate Moon Constraint.
    sun_cons
        Calculate Sun Constraint.
    ram_cons
        Calculate Ram Constraint.
    pole_cons
        Calculate Orbit Pole Constraint.
    saa_cons
        Calculate time in SAA as a constraint.
    earthoccult
        How many degrees from Earth Limb can you look?
    moonoccult
        Degrees from center of Moon.
    sunoccult
        Degrees from center of Sun.
    ramsize
        Degrees from center of ram direction. Defaults to 0.
    sunextra
        Degrees buffer used for planning purpose. Defaults to 0.
    earthextra
        Degrees buffer used for planning purpose. Defaults to 0.
    moonextra
        Degrees buffer used for planning purpose. Defaults to 0.
    ramextra
        Degrees buffer used for planning purpose. Defaults to 0.
    """

    # Constraint switches, set to True to calculate this constraint
    earth_cons: bool
    moon_cons: bool
    sun_cons: bool
    ram_cons: bool
    pole_cons: bool
    saa_cons: bool
    # Constraint avoidance values
    earthoccult: AstropyAngle
    moonoccult: AstropyAngle
    sunoccult: AstropyAngle
    ramsize: AstropyAngle
    # Extra degrees buffer used for planning purpose
    sunextra: AstropyAngle
    earthextra: AstropyAngle
    moonextra: AstropyAngle
    ramextra: AstropyAngle


class TLEConfigSchema(BaseSchema):
    """
    Schema for TLE configuration.

    Parameters
    ----------
    tle_bad
        The threshold for determining if a TLE is considered bad in units
        of days. I.e. if the TLE is older than this value, it is considered
        bad.
    tle_url
        The URL for retrieving TLE data. Defaults to None.
    tle_name
        The name of the TLE.
    tle_heasarc
        The URL for retrieving TLE data from HEASARC in their multi-TLE format.
        Defaults to None.
    tle_celestrak
        The URL for retrieving TLE data from Celestrak. Defaults to None.
    """

    tle_bad: AstropyDays
    tle_url: Optional[Url] = None
    tle_name: str
    tle_norad_id: int
    tle_concat: Optional[Url] = None
    tle_min_epoch: AstropyTime


class ConfigSchema(BaseSchema):
    """
    Configuration schema for ACROSS API.

    Parameters
    ----------
    mission
        The mission schema.
    instruments
        The list of instrument schemas.
    primary_instrument
        The index of the primary instrument, defaults to 0.
    ephem
        The ephem configuration schema.
    visibility
        The visibility configuration schema.
    tle
        The TLE configuration schema.
    """

    mission: MissionSchema
    instruments: List[InstrumentSchema]
    primary_instrument: int = 0
    ephem: EphemConfigSchema
    visibility: VisibilityConfigSchema
    tle: TLEConfigSchema<|MERGE_RESOLUTION|>--- conflicted
+++ resolved
@@ -116,24 +116,12 @@
 ]
 
 
-<<<<<<< HEAD
 # Pydantic type for a Astropy Time  in days
 AstropyDays = Annotated[
     u.Quantity,
     PlainSerializer(
         lambda x: x.to(u.day).value,
         return_type=float,
-=======
-# Define a Pydantic type for astropy Latitude, Longitude and Quantity list-type
-# objects, which will be serialized as a list of float in units of degrees.
-AstropyDegrees = Annotated[
-    Union[Latitude, Longitude, u.Quantity],
-    PlainSerializer(
-        lambda x: (
-            x.deg.tolist() if type(x) is not u.Quantity else x.to(u.deg).value.tolist()
-        ),
-        return_type=List[float],
->>>>>>> 3c0e41f1
     ),
 ]
 
@@ -347,7 +335,6 @@
     """
     Username/API key Schema for API calls that require authentication
 
-<<<<<<< HEAD
     Parameters
     ----------
     username
@@ -355,17 +342,6 @@
     api_key
         The API key for authentication.
     """
-=======
-    timestamp: AstropyTimeList
-    posvec: AstropyPositionVector
-    earthsize: AstropyDegrees
-    velvec: AstropyVelocityVector
-    sun: AstropyPositionVector
-    moon: AstropyPositionVector
-    latitude: AstropyDegrees
-    longitude: AstropyDegrees
-    stepsize: AstropySeconds
->>>>>>> 3c0e41f1
 
     username: str
     api_key: str
@@ -709,7 +685,6 @@
     timestamp: AstropyTimeList
     posvec: AstropyPositionVector
     earthsize: AstropyDegrees
-    pole: AstropyUnitVector
     velvec: AstropyVelocityVector
     sun: AstropyPositionVector
     moon: AstropyPositionVector
