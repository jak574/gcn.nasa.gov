--- conflicted
+++ resolved
@@ -2,9 +2,6 @@
 # Administrator of the National Aeronautics and Space Administration.
 # All Rights Reserved.
 
-<<<<<<< HEAD
-from pydantic import BaseModel, ConfigDict
-=======
 from datetime import datetime, timedelta
 from typing import Any, List, Optional, Union
 
@@ -15,7 +12,6 @@
 from pydantic_core import Url
 
 from ..functions import convert_to_dt
->>>>>>> c38396c3
 
 
 class BaseSchema(BaseModel):
