--- conflicted
+++ resolved
@@ -9,11 +9,8 @@
 from ..base.common import ACROSSAPIBase
 from ..base.config import set_observatory
 from ..base.ephem import EphemBase
-<<<<<<< HEAD
 from .config import SWIFT
-=======
 from ..scheduling.orbit import TLE
->>>>>>> bc1e8fed
 from .tle import SwiftTLE
 
 
