--- conflicted
+++ resolved
@@ -224,7 +224,6 @@
 
   // Send Test Email
   async sendTestEmail(destination: string) {
-<<<<<<< HEAD
     var domain = ''
     if (process.env.NODE_ENV === 'production') {
       domain = 'gcn.nasa.gov'
@@ -238,12 +237,6 @@
 
     const command = new SendEmailCommand({
       FromEmailAddress: `no-reply@${domain}`,
-=======
-    const client = new SESClient({ region: 'us-east-1' })
-
-    const input: SendEmailCommandInput = {
-      Source: `no-reply@${this.#domain}`,
->>>>>>> e8b63f5d
       Destination: {
         ToAddresses: [destination],
       },
